--- conflicted
+++ resolved
@@ -26,13 +26,7 @@
 
     @property
     def use_mouse(self) -> bool:
-<<<<<<< HEAD
         return "use_mouse" not in self._data or self._data["use_mouse"]
-    
-=======
-        return "use_mouse" in self._data and self._data["use_mouse"]
-
->>>>>>> 696275d6
     @use_mouse.setter
     def use_mouse(self, value: bool) -> None:
         self._data["use_mouse"] = value
