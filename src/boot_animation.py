# SPDX-FileCopyrightText: 2025 Tim Cocks for Adafruit Industries
#
# SPDX-License-Identifier: MIT
import json

import board
import supervisor
from displayio import TileGrid, Group
import adafruit_imageload
import time
import math
<<<<<<< HEAD
import adafruit_tlv320
from audiocore import WaveFile
import audiobusio
=======
import adafruit_pathlib as pathlib
import adafruit_fruitjam
>>>>>>> 38d00ac0

from launcher_config import LauncherConfig

launcher_config = LauncherConfig()

BOX_SIZE = (235, 107)
TARGET_FPS = 70

display = supervisor.runtime.display
display.auto_refresh = False

i2c = board.I2C()
# Check if DAC is connected
while not i2c.try_lock():
    time.sleep(0.01)
if 0x18 in i2c.scan():
    tlv320_present = True
else:
    tlv320_present = False
i2c.unlock()

if tlv320_present:
    fjPeriphs = adafruit_fruitjam.peripherals.Peripherals()

<<<<<<< HEAD
    # set sample rate & bit depth
    dac.configure_clocks(sample_rate=11030, bit_depth=16)

    # set output destination
    if launcher_config.audio_output_speaker:
        dac.speaker_output = True
    else:
        dac.headphone_output = True

    # set volume
    dac.dac_volume = launcher_config.audio_volume_db
=======
    if "audio" in launcher_config:
        if launcher_config["audio"].get("output") == "speaker":
            # use speaker
            fjPeriphs.audio_output = "speaker"
        if "volume" in launcher_config["audio"]:
            fjPeriphs.volume = launcher_config["audio"]["volume"]
>>>>>>> 38d00ac0

    wave_file = "/boot_animation/ada_fruitjam_boot_jingle.wav"


class OvershootAnimator:
    """
    A non-blocking animator that moves an element to a target with overshoot effect.

    Instead of blocking with sleep(), this class provides a tick() method that
    should be called repeatedly by an external loop (e.g., game loop, UI event loop).
    """

    def __init__(self, element):
        """
        Initialize the animator with an element to animate.

        Parameters:
        - element: An object with x and y properties that will be animated
        """
        self.element = element
        self.pos_animating = False
        self.start_time = 0
        self.start_x = 0
        self.start_y = 0
        self.target_x = 0
        self.target_y = 0
        self.overshoot_x = 0
        self.overshoot_y = 0
        self.duration = 0
        self.overshoot_pixels = 0
        self.eased_value = None

        self.cur_sprite_index = None
        self.last_sprite_frame_time = -1
        self.sprite_anim_start_time = -1
        self.sprite_anim_from_index = None
        self.sprite_anim_to_index = None
        self.sprite_anim_delay = None

    def animate_to(self, target_x, target_y, duration=1.0, overshoot_pixels=20,
                   start_sprite_anim_at=None, sprite_delay=1 / 60,
                   sprite_from_index=None, sprite_to_index=None, eased_value=None):

        """
        Start a new animation to the specified target.

        Parameters:
        - target_x, target_y: The final target coordinates
        - duration: Total animation time in seconds
        - overshoot_pixels: How many pixels to overshoot beyond the target
                            (use 0 for no overshoot)
        """
        _now = time.monotonic()

        # Record starting position and time
        self.start_x = self.element.x
        self.start_y = self.element.y
        self.start_time = _now
        if start_sprite_anim_at is not None:
            self.sprite_anim_start_time = _now + start_sprite_anim_at
            self.sprite_anim_to_index = sprite_to_index
            self.sprite_anim_from_index = sprite_from_index
            self.cur_sprite_index = self.sprite_anim_from_index
            self.sprite_anim_delay = sprite_delay

        # Store target position and parameters
        self.target_x = target_x
        self.target_y = target_y
        self.duration = duration
        self.overshoot_pixels = overshoot_pixels

        # Calculate distance to target
        dx = target_x - self.start_x
        dy = target_y - self.start_y

        # Calculate the direction vector (normalized)
        distance = math.sqrt(dx * dx + dy * dy)
        if distance <= 0:
            # Already at target
            return False

        dir_x = dx / distance
        dir_y = dy / distance

        # Calculate overshoot position
        self.overshoot_x = target_x + dir_x * overshoot_pixels
        self.overshoot_y = target_y + dir_y * overshoot_pixels

        self.eased_value = eased_value

        # Start the animation
        self.pos_animating = True
        return True

    def sprite_anim_tick(self, cur_time):
        if cur_time >= self.last_sprite_frame_time + self.sprite_anim_delay:
            self.element[0] = self.cur_sprite_index
            self.last_sprite_frame_time = cur_time
            self.cur_sprite_index += 1

            if self.cur_sprite_index > self.sprite_anim_to_index:
                self.cur_sprite_index = None
                self.sprite_anim_from_index = None
                self.sprite_anim_to_index = None
                self.sprite_anim_delay = None
                self.last_sprite_frame_time = -1
                self.sprite_anim_start_time = -1
                return False

        return True

    def tick(self):
        """
        Update the animation based on the current time.

        This method should be called repeatedly until it returns False.

        Returns:
        - True if the animation is still in progress
        - False if the animation has completed
        """
        still_sprite_animating = False
        _now = time.monotonic()
        if self.cur_sprite_index is not None:
            if _now >= self.sprite_anim_start_time:
                still_sprite_animating = self.sprite_anim_tick(_now)
                # print("sprite_still_animating", still_sprite_animating)
                if not still_sprite_animating:
                    return False
        else:
            if not self.pos_animating:
                # print("returning false cur_sprite_index was None and pos_animating False")
                return False

        # Calculate elapsed time and progress
        elapsed = _now - self.start_time
        progress = elapsed / self.duration

        # Check if animation is complete
        if progress >= 1.0:
            # Ensure we end exactly at the target
            if self.element.x != self.target_x or self.element.y != self.target_y:
                self.element.x = self.target_x
                self.element.y = self.target_y

            self.pos_animating = False
            if still_sprite_animating:
                return True
            else:
                return False

        # Calculate the current position based on progress
        if self.overshoot_pixels > 0:
            # Two-phase animation with overshoot
            if progress < 0.7:  # Move smoothly toward overshoot position
                # Use a single smooth curve to the overshoot point
                eased = progress / 0.7  # Linear acceleration toward overshoot
                # Apply slight ease-in to make it accelerate through the target point
                eased = eased ** 1.2
                current_x = self.start_x + (self.overshoot_x - self.start_x) * eased
                current_y = self.start_y + (self.overshoot_y - self.start_y) * eased
            else:  # Return from overshoot to target
                sub_progress = (progress - 0.7) / 0.3
                # Decelerate toward final target
                eased = 1 - (1 - sub_progress) ** 2  # ease-out quad
                current_x = self.overshoot_x + (self.target_x - self.overshoot_x) * eased
                current_y = self.overshoot_y + (self.target_y - self.overshoot_y) * eased
        else:
            # Simple ease-out when no overshoot is desired
            if self.eased_value is None:
                eased = 1 - (1 - progress) ** 4
            else:
                eased = progress / self.eased_value
            current_x = self.start_x + (self.target_x - self.start_x) * eased
            current_y = self.start_y + (self.target_y - self.start_y) * eased

        # Update element position
        self.element.x = int(current_x)
        self.element.y = int(current_y)

        return True

    def is_animating(self):
        """Check if an animation is currently in progress."""
        return self.pos_animating

    def cancel(self):
        """Cancel the current animation."""
        self.pos_animating = False


apple_sprites, apple_sprites_palette = adafruit_imageload.load("/boot_animation/apple_spritesheet.bmp")
f_sprites, f_sprites_palette = adafruit_imageload.load("/boot_animation/f_spritesheet.bmp")
r_sprites, r_sprites_palette = adafruit_imageload.load("/boot_animation/r_spritesheet.bmp")
u_sprites, u_sprites_palette = adafruit_imageload.load("/boot_animation/u_spritesheet.bmp")
i_sprites, i_sprites_palette = adafruit_imageload.load("/boot_animation/i_spritesheet.bmp")
t_sprites, t_sprites_palette = adafruit_imageload.load("/boot_animation/t_spritesheet.bmp")
j_sprites, j_sprites_palette = adafruit_imageload.load("/boot_animation/j_spritesheet.bmp")
j_sprites_palette.make_transparent(0)
a_sprites, a_sprites_palette = adafruit_imageload.load("/boot_animation/a_spritesheet.bmp")
a_sprites_palette.make_transparent(0)
m_sprites, m_sprites_palette = adafruit_imageload.load("/boot_animation/m_spritesheet.bmp")
m_sprites_palette.make_transparent(0)

default_sprite_delay = 1 / 35

main_group = Group()
main_group.x = display.width // 2 - BOX_SIZE[0] // 2 - 30
main_group.y = display.height // 2 - BOX_SIZE[1] // 2 - 31

sliding_group = Group()
main_group.append(sliding_group)

letters_x_start = 83
letters_y_start = display.height

apple_tilegrid = TileGrid(apple_sprites, pixel_shader=apple_sprites_palette,
                          tile_width=73, tile_height=107, width=1, height=1)
f_tilegrid = TileGrid(f_sprites, pixel_shader=f_sprites_palette,
                      tile_width=32, tile_height=39, width=1, height=1)
r_tilegrid = TileGrid(r_sprites, pixel_shader=r_sprites_palette,
                      tile_width=32, tile_height=39, width=1, height=1)
u_tilegrid = TileGrid(u_sprites, pixel_shader=u_sprites_palette,
                      tile_width=32, tile_height=39, width=1, height=1)
i_tilegrid = TileGrid(i_sprites, pixel_shader=i_sprites_palette,
                      tile_width=16, tile_height=39, width=1, height=1)
t_tilegrid = TileGrid(t_sprites, pixel_shader=t_sprites_palette,
                      tile_width=32, tile_height=39, width=1, height=1)
j_tilegrid = TileGrid(j_sprites, pixel_shader=j_sprites_palette,
                      tile_width=32, tile_height=39, width=1, height=1)
a_tilegrid = TileGrid(a_sprites, pixel_shader=a_sprites_palette,
                      tile_width=32, tile_height=39, width=1, height=1)
m_tilegrid = TileGrid(m_sprites, pixel_shader=m_sprites_palette,
                      tile_width=43, tile_height=39, width=1, height=1)

coordinator = {
    "steps": [
        # Apple fly on
        {
            "type": "animation_step",
            "tilegrid": apple_tilegrid,
            "offscreen_loc": (0, -207),
            "onscreen_loc": (0, 21),
            "move_duration": 0.45,
            "overshoot_pixels": 1,
            "eased_value": None,
            "sprite_anim_range": (0, 11),
            "sprite_delay": 1 / 42,
            "start_time": 0.0,
            "sprite_anim_start": 0.347,
            "started": False,
        },
        # F fly on
        {
            "type": "animation_step",
            "tilegrid": f_tilegrid,
            "offscreen_loc": (letters_x_start, letters_y_start),
            "onscreen_loc": (letters_x_start, 67),
            "move_duration": 0.45,
            "overshoot_pixels": 20,
            "eased_value": None,
            "sprite_anim_range": (0, 15),
            "sprite_delay": default_sprite_delay,
            "start_time": 0.45,
            "sprite_anim_start": 0.347,
            "started": False,

        },
        # R fly on
        {
            "type": "animation_step",
            "tilegrid": r_tilegrid,
            "offscreen_loc": (letters_x_start + 32 + 3 - 1, letters_y_start),
            "onscreen_loc": (letters_x_start + 32 + 3 - 1, 67),
            "move_duration": 0.45,
            "overshoot_pixels": 20,
            "eased_value": None,
            "sprite_anim_range": (0, 15),
            "sprite_delay": default_sprite_delay,
            "start_time": 0.9,
            "sprite_anim_start": 0.347,
            "started": False,
        },
        # Left slide everything
        {
            "type": "animation_step",
            "tilegrid": sliding_group,
            "offscreen_loc": (100, 0),
            "onscreen_loc": (30, 0),
            "move_duration": 1.75,
            "overshoot_pixels": 0,
            "eased_value": 1,
            "sprite_anim_range": None,
            "sprite_delay": None,
            "start_time": 0.9,
            "sprite_anim_start": None,
            "started": False,
        },
        # U fly on
        {
            "type": "animation_step",
            "tilegrid": u_tilegrid,
            "offscreen_loc": (letters_x_start + (32 + 3) * 2 - 2, letters_y_start),
            "onscreen_loc": (letters_x_start + (32 + 3) * 2 - 2, 67),
            "move_duration": 0.45,
            "overshoot_pixels": 20,
            "eased_value": None,
            "sprite_anim_range": (0, 15),
            "sprite_delay": default_sprite_delay,
            "start_time": 1.35,
            "sprite_anim_start": 0.347,
            "started": False,
        },
        # I fly on
        {
            "type": "animation_step",
            "tilegrid": i_tilegrid,
            "offscreen_loc": (letters_x_start + (32 + 3) * 3 - 3, letters_y_start),
            "onscreen_loc": (letters_x_start + (32 + 3) * 3 - 3, 67),
            "move_duration": 0.45,
            "overshoot_pixels": 20,
            "eased_value": None,
            "sprite_anim_range": (0, 15),
            "sprite_delay": default_sprite_delay,
            "start_time": 1.8,
            "sprite_anim_start": 0.347,
            "started": False,
        },
        # T fly on
        {
            "type": "animation_step",
            "tilegrid": t_tilegrid,
            "offscreen_loc": (letters_x_start + (32 + 3) * 3 + 16 + 3 - 4, letters_y_start),
            "onscreen_loc": (letters_x_start + (32 + 3) * 3 + 16 + 3 - 4, 67),
            "move_duration": 0.45,
            "overshoot_pixels": 20,
            "eased_value": None,
            "sprite_anim_range": (0, 15),
            "sprite_delay": default_sprite_delay,
            "start_time": 2.25,
            "sprite_anim_start": 0.347,
            "started": False,
        },
        # J fly on
        {
            "type": "animation_step",
            "tilegrid": j_tilegrid,
            "offscreen_loc": (letters_x_start, letters_y_start),
            "onscreen_loc": (letters_x_start, 50 + 39),
            "move_duration": 0.45,
            "overshoot_pixels": 4,
            "eased_value": None,
            "sprite_anim_range": (0, 15),
            "sprite_delay": default_sprite_delay,
            "start_time": 2.7,
            # "sprite_anim_start": 0.347,
            "sprite_anim_start": 0.4,
            "started": False,
        },
        # A fly on
        {
            "type": "animation_step",
            "tilegrid": a_tilegrid,
            "offscreen_loc": (letters_x_start + 32 + 3 - 1, letters_y_start),
            "onscreen_loc": (letters_x_start + 32 + 3 - 1, 50 + 39),
            "move_duration": 0.45,
            "overshoot_pixels": 4,
            "eased_value": None,
            "sprite_anim_range": (0, 15),
            "sprite_delay": default_sprite_delay,
            "start_time": 3.15,
            "sprite_anim_start": 0.4,
            "started": False,
        },
        # M fly on
        {
            "type": "animation_step",
            "tilegrid": m_tilegrid,
            "offscreen_loc": (letters_x_start + 32 + 3 + 32 + 2 - 1, letters_y_start),
            "onscreen_loc": (letters_x_start + 32 + 3 + 32 + 2 - 1, 50 + 39),
            "move_duration": 0.45,
            "overshoot_pixels": 4,
            "eased_value": None,
            "sprite_anim_range": (0, 15),
            "sprite_delay": default_sprite_delay,
            "start_time": 3.6,
            "sprite_anim_start": 0.4,
            "started": False,
        }
    ]
}

for step in coordinator["steps"]:
    if isinstance(step["tilegrid"], TileGrid):
        sliding_group.append(step["tilegrid"])
        step["default_palette"] = step["tilegrid"].pixel_shader
    step["tilegrid"].x = step["offscreen_loc"][0]
    step["tilegrid"].y = step["offscreen_loc"][1]
    step["animator"] = OvershootAnimator(step["tilegrid"])

# F bounce up from J impact
coordinator["steps"].insert(8,
                            {
                                "type": "animation_step",
                                "tilegrid": coordinator["steps"][1]["tilegrid"],
                                "animator": coordinator["steps"][1]["animator"],
                                "offscreen_loc": (letters_x_start, letters_y_start),
                                "onscreen_loc": (letters_x_start, 52),
                                "move_duration": 0.3,
                                "overshoot_pixels": 22,
                                "eased_value": None,
                                "sprite_anim_range": (19, 27),
                                "sprite_delay": 1 / 22,
                                "start_time": 3.0,
                                "sprite_anim_start": 0.15,
                                "started": False,
                            },
                            )
# R bounce up from A impact
coordinator["steps"].insert(10,
                            {
                                "type": "animation_step",
                                "tilegrid": coordinator["steps"][2]["tilegrid"],
                                "animator": coordinator["steps"][2]["animator"],
                                "offscreen_loc": (letters_x_start + 32 + 3 - 1, letters_y_start),
                                "onscreen_loc": (letters_x_start + 32 + 3 - 1, 52),
                                "move_duration": 0.3,
                                "overshoot_pixels": 22,
                                "eased_value": None,
                                "sprite_anim_range": (19, 27),
                                "sprite_delay": 1 / 22,
                                "start_time": 3.45,
                                "sprite_anim_start": 0.15,
                                "started": False,
                            },
                            )
# U bounce up from M impact
coordinator["steps"].append(
    {
        "type": "animation_step",
        "tilegrid": coordinator["steps"][4]["tilegrid"],
        "animator": coordinator["steps"][4]["animator"],
        "offscreen_loc": (letters_x_start + (32 + 3) * 2 - 2, letters_y_start),
        "onscreen_loc": (letters_x_start + (32 + 3) * 2 - 2, 52),
        "move_duration": 0.3,
        "overshoot_pixels": 22,
        "eased_value": None,
        "sprite_anim_range": (19, 27),
        "sprite_delay": 1 / 22,
        "start_time": 3.9,
        "sprite_anim_start": 0.15,
        "started": False,
    },
)
# I bounce up from M impact
coordinator["steps"].append(
    {
        "type": "animation_step",
        "tilegrid": coordinator["steps"][5]["tilegrid"],
        "animator": coordinator["steps"][5]["animator"],
        "offscreen_loc": (letters_x_start + (32 + 3) * 3 - 3, letters_y_start),
        "onscreen_loc": (letters_x_start + (32 + 3) * 3 - 3, 52),
        "move_duration": 0.3,
        "overshoot_pixels": 22,
        "eased_value": None,
        "sprite_anim_range": (19, 27),
        "sprite_delay": 1 / 22,
        "start_time": 4.00,
        "sprite_anim_start": 0.15,
        "started": False,
    },
)
# T bounce up from M impact
coordinator["steps"].append(
    {
        "type": "animation_step",
        "tilegrid": coordinator["steps"][6]["tilegrid"],
        "animator": coordinator["steps"][6]["animator"],
        "offscreen_loc": (letters_x_start + (32 + 3) * 3 + 16 + 3 - 4, letters_y_start),
        "onscreen_loc": (letters_x_start + (32 + 3) * 3 + 16 + 3 - 4, 52),
        "move_duration": 0.3,
        "overshoot_pixels": 22,
        "eased_value": None,
        "sprite_anim_range": (19, 27),
        "sprite_delay": 1 / 22,
        "start_time": 4.1,
        "sprite_anim_start": 0.15,
        "started": False,
    },
)
# color red
coordinator["steps"].append(
    {
        "start_time": 4.75,
        "type": "change_palette",
        "new_palette": "red_palette",
        "color": 0xff0000,
        "started": False,
    }
)
# color yellow
coordinator["steps"].append(
    {
        "start_time": 5,
        "type": "change_palette",
        "new_palette": "yellow_palette",
        "color": 0xffff00,
        "started": False,
    }
)
# color teal
coordinator["steps"].append(
    {
        "start_time": 5.25,
        "type": "change_palette",
        "new_palette": "teal_palette",
        "color": 0x00ffff,
        "started": False,
    }
)
# color pink
coordinator["steps"].append(
    {
        "start_time": 5.5,
        "type": "change_palette",
        "new_palette": "pink_palette",
        "color": 0xff00ff,
        "started": False,
    }
)
# color blue
coordinator["steps"].append(
    {
        "start_time": 5.75,
        "type": "change_palette",
        "new_palette": "blue_palette",
        "color": 0x0000ff,
        "started": False,
    }
)
# color green
coordinator["steps"].append(
    {
        "start_time": 6.00,
        "type": "change_palette",
        "new_palette": "green_palette",
        "color": 0x00ff00,
        "started": False,
    }
)
# Apple eyes blink
coordinator["steps"].append(
    {
        "type": "animation_step",
        "tilegrid": coordinator["steps"][0]["tilegrid"],
        "animator": coordinator["steps"][0]["animator"],
        "offscreen_loc": (0, -207),
        "onscreen_loc": (0, 21),
        "move_duration": 0.01,
        "overshoot_pixels": 0,
        "eased_value": None,
        "sprite_anim_range": (12, 27),
        "sprite_delay": 1 / 32,
        "start_time": 6.65,
        "sprite_anim_start": 0.0,
        "started": False,
    }
)
# Apple eyes blink again
coordinator["steps"].append(
    {
        "type": "animation_step",
        "tilegrid": coordinator["steps"][0]["tilegrid"],
        "animator": coordinator["steps"][0]["animator"],
        "offscreen_loc": (0, -207),
        "onscreen_loc": (0, 21),
        "move_duration": 0.01,
        "overshoot_pixels": 0,
        "eased_value": None,
        "sprite_anim_range": (12, 18),
        "sprite_delay": 1 / 32,
        "start_time": 8.75,
        "sprite_anim_start": 0.0,
        "started": False,
    }
)

display.root_group = main_group

start_time = time.monotonic()

if tlv320_present:
    fjPeriphs.play_file(wave_file,False)

while True:
    now = time.monotonic()
    still_going = True

    for i in range(len(coordinator["steps"])):
        step = coordinator["steps"][i]
        if now - start_time >= step["start_time"]:
            if not step["started"]:
                step["started"] = True
                if step["type"] == "animation_step":
                    if step["sprite_anim_range"] is not None:
                        step["animator"].animate_to(
                            *step["onscreen_loc"],
                            duration=step["move_duration"], overshoot_pixels=step["overshoot_pixels"],
                            start_sprite_anim_at=step["sprite_anim_start"],
                            sprite_from_index=step["sprite_anim_range"][0],
                            sprite_to_index=step["sprite_anim_range"][1],
                            sprite_delay=step["sprite_delay"], eased_value=step["eased_value"],
                        )
                    else:
                        step["animator"].animate_to(
                            *step["onscreen_loc"],
                            duration=step["move_duration"], overshoot_pixels=step["overshoot_pixels"],
                            eased_value=step["eased_value"]
                        )
                elif step["type"] == "change_palette":
                    # color_sweep_all(step["color"], delay=0)
                    for _cur_step in coordinator["steps"]:
                        if "tilegrid" in _cur_step and isinstance(_cur_step["tilegrid"], TileGrid):
                            _cur_step["tilegrid"].pixel_shader[1] = step["color"]

            if "animator" in step:
                if i == len(coordinator["steps"]) - 1:
                    still_going = step["animator"].tick()
                else:
                    step["animator"].tick()
            else:
                if i == len(coordinator["steps"]) - 1:
                    still_going = False
    # display.refresh(target_frames_per_second=TARGET_FPS)
    display.refresh()

    if not still_going:
        break

if tlv320_present:
    while fjPeriphs.audio.playing:
        pass

supervisor.set_next_code_file("code.py")
supervisor.reload()<|MERGE_RESOLUTION|>--- conflicted
+++ resolved
@@ -9,14 +9,7 @@
 import adafruit_imageload
 import time
 import math
-<<<<<<< HEAD
-import adafruit_tlv320
-from audiocore import WaveFile
-import audiobusio
-=======
-import adafruit_pathlib as pathlib
 import adafruit_fruitjam
->>>>>>> 38d00ac0
 
 from launcher_config import LauncherConfig
 
@@ -41,26 +34,10 @@
 if tlv320_present:
     fjPeriphs = adafruit_fruitjam.peripherals.Peripherals()
 
-<<<<<<< HEAD
-    # set sample rate & bit depth
-    dac.configure_clocks(sample_rate=11030, bit_depth=16)
-
-    # set output destination
     if launcher_config.audio_output_speaker:
-        dac.speaker_output = True
-    else:
-        dac.headphone_output = True
-
-    # set volume
-    dac.dac_volume = launcher_config.audio_volume_db
-=======
-    if "audio" in launcher_config:
-        if launcher_config["audio"].get("output") == "speaker":
-            # use speaker
-            fjPeriphs.audio_output = "speaker"
-        if "volume" in launcher_config["audio"]:
-            fjPeriphs.volume = launcher_config["audio"]["volume"]
->>>>>>> 38d00ac0
+        # use speaker
+        fjPeriphs.audio_output = "speaker"
+    fjPeriphs.volume = launcher_config.audio_volume
 
     wave_file = "/boot_animation/ada_fruitjam_boot_jingle.wav"
 
