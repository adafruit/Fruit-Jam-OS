# SPDX-FileCopyrightText: 2025 Tim Cocks for Adafruit Industries
# SPDX-License-Identifier: MIT

"""
Fruit Jam OS Launcher
"""
import array
import atexit
import json
import math
import displayio
import supervisor
import sys
import terminalio
import usb

import adafruit_pathlib as pathlib
from adafruit_bitmap_font import bitmap_font
from adafruit_display_text.text_box import TextBox
from adafruit_display_text.bitmap_label import Label
from adafruit_displayio_layout.layouts.grid_layout import GridLayout
from adafruit_anchored_tilegrid import AnchoredTileGrid
import adafruit_imageload
import adafruit_usb_host_descriptors
from adafruit_anchored_group import AnchoredGroup
from adafruit_fruitjam.peripherals import request_display_config, VALID_DISPLAY_SIZES
from adafruit_argv_file import read_argv, write_argv

"""
desktop launcher code.py arguments

  0: next code files
1-N: args to pass to next code file

"""

args = read_argv(__file__)
if args is not None and len(args) > 0:
    next_code_file = None
    remaining_args = None
    if len(args) > 0:
        next_code_file = args[0]
    if len(args) > 1:
        remaining_args = args[1:]

    if remaining_args is not None:
        write_argv(next_code_file, remaining_args)

    next_code_file = next_code_file
    supervisor.set_next_code_file(next_code_file, sticky_on_reload=False, reload_on_error=True,
                                  working_directory="/".join(next_code_file.split("/")[:-1]))
    print(f"launching: {next_code_file}")
    supervisor.reload()

<<<<<<< HEAD
request_display_config(720, 400)
=======
# read environment variables
color_palette = {
    "bg":     os.getenv("FRUIT_JAM_OS_BG",     0x222222),
    "fg":     os.getenv("FRUIT_JAM_OS_FG",     0xffffff),
    "accent": os.getenv("FRUIT_JAM_OS_ACCENT", 0x008800),
    "arrow":  os.getenv("FRUIT_JAM_OS_ARROW"),
}

if (width_config := os.getenv("CIRCUITPY_DISPLAY_WIDTH")) is not None:
    if width_config not in [x[0] for x in VALID_DISPLAY_SIZES]:
        raise ValueError(f"Invalid display size. Must be one of: {VALID_DISPLAY_SIZES}")
    for display_size in VALID_DISPLAY_SIZES:
        if display_size[0] == width_config:
            break
else:
    display_size = (720, 400)
request_display_config(*display_size)
>>>>>>> a69d6c87
display = supervisor.runtime.display

scale = 1
if display.width > 360:
    scale = 2

launcher_config = {}
if pathlib.Path("launcher.conf.json").exists():
    with open("launcher.conf.json", "r") as f:
        launcher_config = json.load(f)
if "palette" not in launcher_config:
    launcher_config["palette"] = {}

font_file = "/fonts/terminal.lvfontbin"
font = bitmap_font.load_font(font_file)
scaled_group = displayio.Group(scale=scale)

main_group = displayio.Group()
main_group.append(scaled_group)

display.root_group = main_group

background_bmp = displayio.Bitmap(display.width, display.height, 1)
bg_palette = displayio.Palette(1)
bg_palette[0] = int(launcher_config["palette"].get("bg", "0x222222"), 16)
bg_tg = displayio.TileGrid(bitmap=background_bmp, pixel_shader=bg_palette)
scaled_group.append(bg_tg)

# load the mouse cursor bitmap
mouse_bmp = displayio.OnDiskBitmap("launcher_assets/mouse_cursor.bmp")

# make the background pink pixels transparent
mouse_bmp.pixel_shader.make_transparent(0)

# create a TileGrid for the mouse, using its bitmap and pixel_shader
mouse_tg = displayio.TileGrid(mouse_bmp, pixel_shader=mouse_bmp.pixel_shader)

# move it to the center of the display
mouse_tg.x = display.width // (2 * scale)
mouse_tg.y = display.height // (2 * scale)
# 046d:c52f

# mouse = usb.core.find(idVendor=0x046d, idProduct=0xc52f)

DIR_IN = 0x80
mouse_interface_index, mouse_endpoint_address = None, None
mouse = None
mouse_was_attached = None

if "use_mouse" in launcher_config and launcher_config["use_mouse"]:

    # scan for connected USB device and loop over any found
    print("scanning usb")
    for device in usb.core.find(find_all=True):
        # print device info
        print(f"{device.idVendor:04x}:{device.idProduct:04x}")
        print(device.manufacturer, device.product)
        print()
        config_descriptor = adafruit_usb_host_descriptors.get_configuration_descriptor(
            device, 0
        )
        print(config_descriptor)

        _possible_interface_index, _possible_endpoint_address = adafruit_usb_host_descriptors.find_boot_mouse_endpoint(device)
        if _possible_interface_index is not None and _possible_endpoint_address is not None:
            mouse = device
            mouse_interface_index = _possible_interface_index
            mouse_endpoint_address = _possible_endpoint_address
            print(f"mouse interface: {mouse_interface_index} endpoint_address: {hex(mouse_endpoint_address)}")

    mouse_was_attached = None
    if mouse is not None:
        # detach the kernel driver if needed
        if mouse.is_kernel_driver_active(0):
            mouse_was_attached = True
            mouse.detach_kernel_driver(0)
        else:
            mouse_was_attached = False

        # set configuration on the mouse so we can use it
        mouse.set_configuration()

    mouse_buf = array.array("b", [0] * 8)

WIDTH = int(280 / 360 * display.width // scale)
HEIGHT = int(182 / 200 * display.height // scale)

config = {
    "menu_title": "Launcher Menu",
    "width": 3,
    "height": 2,
    "apps": [
        {
            "title": "🐍Snake🐍",
            "icon": "icon_snake.bmp",
            "file": "code_snake_game.py"
        },
        {
            "title": "Nyan😺Flap",
            "icon": "icon_flappynyan.bmp",
            "file": "code_flappy_nyan.py"
        },
        {
            "title": "Memory🧠",
            "icon": "icon_memory.bmp",
            "file": "code_memory.py"
        },
        {
            "title": "Matrix",
            "icon": "/apps/matrix/icon.bmp",
            "file": "/apps/matrix/code.py"
        },
        {
            "title": "Breakout",
            "icon": "icon_breakout.bmp",
            "file": "code_breakout.py"
        },
        {
            "title": "Paint🖌️",
            "icon": "icon_paint.bmp",
        }

    ]
}

cell_width = WIDTH // config["width"]
cell_height = HEIGHT // config["height"]

default_icon_bmp, default_icon_palette = adafruit_imageload.load("launcher_assets/default_icon.bmp")
default_icon_palette.make_transparent(0)
menu_grid = GridLayout(x=(display.width // scale - WIDTH) // 2,
                       y=(display.height // scale - HEIGHT) // 2,
                       width=WIDTH, height=HEIGHT, grid_size=(config["width"], config["height"]),
                       divider_lines=False)
scaled_group.append(menu_grid)

menu_title_txt = Label(font, text="Fruit Jam OS", color=int(launcher_config["palette"].get("fg", "0xffffff"), 16))
menu_title_txt.anchor_point = (0.5, 0.5)
menu_title_txt.anchored_position = (display.width // (2 * scale), 2)
scaled_group.append(menu_title_txt)

app_titles = []
apps = []
app_path = pathlib.Path("/apps")
i = 0

pages = [{}]

cur_file_index = 0

for path in app_path.iterdir():
    print(path)

    code_file = path / "code.py"
    if not code_file.exists():
        continue

    metadata_file = path / "metadata.json"
    if not metadata_file.exists():
        metadata_file = None
        metadata = None
    if metadata_file is not None:
        with open(metadata_file.absolute(), "r") as f:
            metadata = json.load(f)

    if metadata is not None and "icon" in metadata:
        icon_file = path / metadata["icon"]
    else:
        icon_file = path / "icon.bmp"

    if not icon_file.exists():
        icon_file = None

    if metadata is not None and "title" in metadata:
        title = metadata["title"]
    else:
        title = path.name

    apps.append({
        "title": title,
        "icon": str(icon_file.absolute()) if icon_file is not None else None,
        "file": str(code_file.absolute()),
        "dir": path
    })

    i += 1

print("launcher config", launcher_config)
if "favorites" in launcher_config:

    for favorite_app in reversed(launcher_config["favorites"]):
        print("checking favorite", favorite_app)
        for app in apps:
            print(f"checking app: {app["dir"]}")
            if app["dir"] == f"/apps/{favorite_app}":
                apps.remove(app)
                apps.insert(0, app)


def reuse_cell(grid_coords):
    try:
        cell_group = menu_grid.get_content(grid_coords)
        return cell_group
    except KeyError:
        return None


def _create_cell_group(app):
    cell_group = AnchoredGroup()

    if app["icon"] is None:
        icon_tg = displayio.TileGrid(bitmap=default_icon_bmp, pixel_shader=default_icon_palette)
        cell_group.append(icon_tg)
    else:
        icon_bmp, icon_palette = adafruit_imageload.load(app["icon"])
        icon_tg = displayio.TileGrid(bitmap=icon_bmp, pixel_shader=icon_palette)
        cell_group.append(icon_tg)

    icon_tg.x = cell_width // 2 - icon_tg.tile_width // 2
<<<<<<< HEAD
    title_txt = TextBox(font, text=app["title"], width=WIDTH // config["width"], height=18,
                        align=TextBox.ALIGN_CENTER, color=int(launcher_config["palette"].get("fg", "0xffffff"), 16))
=======
    title_txt = TextBox(font, text=app["title"], width=cell_width, height=18,
                        align=TextBox.ALIGN_CENTER, color=color_palette["fg"])
    icon_tg.y = (cell_height - icon_tg.tile_height - title_txt.height) // 2
>>>>>>> a69d6c87
    cell_group.append(title_txt)
    title_txt.anchor_point = (0, 0)
    title_txt.anchored_position = (0, icon_tg.y + icon_tg.tile_height)
    return cell_group


def _reuse_cell_group(app, cell_group):
    _unhide_cell_group(cell_group)
    if app["icon"] is None:
        icon_tg = cell_group[0]
        icon_tg.bitmap = default_icon_bmp
        icon_tg.pixel_shader = default_icon_palette
    else:
        icon_bmp, icon_palette = adafruit_imageload.load(app["icon"])
        icon_tg = cell_group[0]
        icon_tg.bitmap = icon_bmp
        icon_tg.pixel_shader = icon_palette

    icon_tg.x = cell_width // 2 - icon_tg.tile_width // 2
<<<<<<< HEAD
    # title_txt = TextBox(font, text=app["title"], width=WIDTH // config["width"], height=18,
    #                     align=TextBox.ALIGN_CENTER, color=int(launcher_config["palette"].get("fg", "0xffffff"), 16))
=======
    # title_txt = TextBox(font, text=app["title"], width=cell_width, height=18,
    #                     align=TextBox.ALIGN_CENTER, color=color_palette["fg"])
>>>>>>> a69d6c87
    # cell_group.append(title_txt)
    title_txt = cell_group[1]
    title_txt.text = app["title"]
    # title_txt.anchor_point = (0, 0)
    # title_txt.anchored_position = (0, icon_tg.y + icon_tg.tile_height)


def _hide_cell_group(cell_group):
    # hide the tilegrid
    cell_group[0].hidden = True
    # set the title to blank space
    cell_group[1].text = "      "


def _unhide_cell_group(cell_group):
    # show tilegrid
    cell_group[0].hidden = False


def display_page(page_index):
    max_pages = math.ceil(len(apps) / 6)
    page_txt.text = f"{page_index + 1}/{max_pages}"

    for grid_index in range(6):
        grid_pos = (grid_index % config["width"], grid_index // config["width"])
        try:
            cur_app = apps[grid_index + (page_index * 6)]
        except IndexError:
            try:
                cell_group = menu_grid.get_content(grid_pos)
                _hide_cell_group(cell_group)
            except KeyError:
                pass

            # skip to the next for loop iteration
            continue

        try:
            cell_group = menu_grid.get_content(grid_pos)
            _reuse_cell_group(cur_app, cell_group)
        except KeyError:
            cell_group = _create_cell_group(cur_app)
            menu_grid.add_content(cell_group, grid_position=grid_pos, cell_size=(1, 1))

        # app_titles.append(title_txt)
        print(f"{grid_index} | {grid_index % config["width"], grid_index // config["width"]}")


<<<<<<< HEAD
page_txt = Label(terminalio.FONT, text="", scale=2, color=int(launcher_config["palette"].get("fg", "0xffffff"), 16))
=======
page_txt = Label(terminalio.FONT, text="", scale=scale, color=color_palette["fg"])
>>>>>>> a69d6c87
page_txt.anchor_point = (1.0, 1.0)
page_txt.anchored_position = (display.width - 2, display.height - 2)
main_group.append(page_txt)

cur_page = 0
display_page(cur_page)

left_bmp, left_palette = adafruit_imageload.load("launcher_assets/arrow_left.bmp")
left_palette.make_transparent(0)
right_bmp, right_palette = adafruit_imageload.load("launcher_assets/arrow_right.bmp")
right_palette.make_transparent(0)
<<<<<<< HEAD
if "arrow" in launcher_config["palette"]:
    left_palette[2] = right_palette[2] = int(launcher_config["palette"].get("arrow"), 16)
=======
if color_palette["arrow"] is not None:
    left_palette[2] = right_palette[2] = color_palette["arrow"]
>>>>>>> a69d6c87

left_tg = AnchoredTileGrid(bitmap=left_bmp, pixel_shader=left_palette)
left_tg.anchor_point = (0, 0.5)
left_tg.anchored_position = (4, (display.height // 2 // scale) - 2)

right_tg = AnchoredTileGrid(bitmap=right_bmp, pixel_shader=right_palette)
right_tg.anchor_point = (1.0, 0.5)
right_tg.anchored_position = ((display.width // scale) - 4, (display.height // 2 // scale) - 2)
original_arrow_btn_color = left_palette[2]

scaled_group.append(left_tg)
scaled_group.append(right_tg)

if len(apps) <= 6:
    right_tg.hidden = True
    left_tg.hidden = True

if mouse:
    scaled_group.append(mouse_tg)


help_txt = Label(terminalio.FONT, text="[Arrow]: Move\n[E]:     Edit\n[Enter]:  Run\n[1-9]:   Page",
                 color=int(launcher_config["palette"].get("fg", "0xffffff"), 16))
# help_txt = TextBox(terminalio.FONT, width=88, height=30, align=TextBox.ALIGN_RIGHT, background_color=int(launcher_config["palette"].get("accent", "0x008800"), 16), text="[E]: Edit\n[Enter]:  Run")
help_txt.anchor_point = (0, 0)

help_txt.anchored_position = (2, 2)
# help_txt.anchored_position = (display.width - 89, 1)

print(help_txt.bounding_box)
main_group.append(help_txt)


def atexit_callback():
    """
    re-attach USB devices to kernel if needed.
    :return:
    """
    print("inside atexit callback")
    if mouse_was_attached and not mouse.is_kernel_driver_active(0):
        mouse.attach_kernel_driver(0)


atexit.register(atexit_callback)

selected = None


def change_selected(new_selected):
    global selected
    # tuple means an item in the grid is selected
    if isinstance(selected, tuple):
        menu_grid.get_content(selected)[1].background_color = None

    # TileGrid means arrow is selected
    elif isinstance(selected, AnchoredTileGrid):
        selected.pixel_shader[2] = original_arrow_btn_color

    # tuple means an item in the grid is selected
    if isinstance(new_selected, tuple):
        menu_grid.get_content(new_selected)[1].background_color = int(launcher_config["palette"].get("accent", "0x008800"), 16)
    # TileGrid means arrow is selected
    elif isinstance(new_selected, AnchoredTileGrid):
        new_selected.pixel_shader[2] = int(launcher_config["palette"].get("accent", "0x008800"), 16)
    selected = new_selected


change_selected((0, 0))

def page_right():
    global cur_page
    if cur_page < math.ceil(len(apps) / 6) - 1:
        cur_page += 1
        display_page(cur_page)

def page_left():
    global cur_page
    if cur_page > 0:
        cur_page -= 1
        display_page(cur_page)


def handle_key_press(key):
    global index, editor_index, cur_page
    # print(key)
    # up key
    if key == "\x1b[A":
        if isinstance(selected, tuple):
            change_selected((selected[0], (selected[1] - 1) % 2))
        elif selected is left_tg:
            change_selected((0, 0))
        elif selected is right_tg:
            change_selected((2, 0))


    # down key
    elif key == "\x1b[B":
        if isinstance(selected, tuple):
            change_selected((selected[0], (selected[1] + 1) % 2))
        elif selected is left_tg:
            change_selected((0, 1))
        elif selected is right_tg:
            change_selected((2, 1))
        # selected = min(len(config["apps"]) - 1, selected + 1)

    # left key
    elif key == "\x1b[D":
        if isinstance(selected, tuple):
            if selected[0] >= 1:
                change_selected((selected[0] - 1, selected[1]))
            elif not left_tg.hidden:
                change_selected(left_tg)
            else:
                change_selected(((selected[0] - 1) % 3, selected[1]))
        elif selected is left_tg:
            change_selected(right_tg)
        elif selected is right_tg:
            change_selected((2, 0))

    # right key
    elif key == "\x1b[C":
        if isinstance(selected, tuple):
            if selected[0] <= 1:
                change_selected((selected[0] + 1, selected[1]))
            elif not right_tg.hidden:
                change_selected(right_tg)
            else:
                change_selected(((selected[0] + 1) % 3, selected[1]))
        elif selected is left_tg:
            change_selected((0, 0))
        elif selected is right_tg:
            change_selected(left_tg)

    elif key == "\n":
        if isinstance(selected, tuple):
            index = (selected[1] * 3 + selected[0]) + (cur_page * 6)
            if index >= len(apps):
                index = None
            print("go!")
        elif selected is left_tg:
            page_left()
        elif selected is right_tg:
            page_right()
    elif key == "e":
        if isinstance(selected, tuple):
            editor_index = (selected[1] * 3 + selected[0]) + (cur_page * 6)
            if editor_index >= len(apps):
                editor_index = None

            print("go!")
    elif key in "123456789":
        if key != "9":
            requested_page = int(key)
            max_page = math.ceil(len(apps) / 6)
            if requested_page <= max_page:
                cur_page = requested_page - 1
                display_page(requested_page-1)
        else:  # key == 9
            max_page = math.ceil(len(apps) / 6)
            cur_page = max_page - 1
            display_page(max_page - 1)
    else:
        print(f"unhandled key: {repr(key)}")


print(f"apps: {apps}")
print(mouse_interface_index, mouse_endpoint_address)
while True:
    index = None
    editor_index = None

    available = supervisor.runtime.serial_bytes_available
    if available:
        c = sys.stdin.read(available)
        print(repr(c))
        # app_titles[selected].background_color = None

        handle_key_press(c)
        print("selected", selected)
        # app_titles[selected].background_color = int(launcher_config["palette"].get("accent", "0x008800"), 16)

    if mouse:
        try:
            # attempt to read data from the mouse
            # 10ms timeout, so we don't block long if there
            # is no data
            count = mouse.read(mouse_endpoint_address, mouse_buf, timeout=20)
        except usb.core.USBTimeoutError:
            # skip the rest of the loop if there is no data
            count = 0

        # update the mouse tilegrid x and y coordinates
        # based on the delta values read from the mouse
        if count > 0:
            mouse_tg.x = max(0, min((display.width // scale) - 1, mouse_tg.x + mouse_buf[1]))
            mouse_tg.y = max(0, min((display.height // scale) - 1, mouse_tg.y + mouse_buf[2]))

            if mouse_buf[0] & (1 << 0) != 0:
                print("left click")
                clicked_cell = menu_grid.which_cell_contains((mouse_tg.x, mouse_tg.y))
                if clicked_cell is not None:
                    index = clicked_cell[1] * config["width"] + clicked_cell[0]

                if right_tg.contains((mouse_tg.x, mouse_tg.y, 0)):
                    page_right()
                if left_tg.contains((mouse_tg.x, mouse_tg.y, 0)):
                    page_left()


    if index is not None:
        print("index", index)
        print(f"selected: {apps[index]}")
        launch_file = apps[index]["file"]
        supervisor.set_next_code_file(launch_file, sticky_on_reload=False, reload_on_error=True,
                                      working_directory="/".join(launch_file.split("/")[:-1]))
        supervisor.reload()
    if editor_index is not None:
        print("editor_index", editor_index)
        print(f"editor selected: {apps[editor_index]}")
        edit_file = apps[editor_index]["file"]

        editor_launch_file = "apps/editor/code.py"
        write_argv(editor_launch_file, [apps[editor_index]["file"]])
        # with open(argv_filename(launch_file), "w") as f:
        #     f.write(json.dumps([apps[editor_index]["file"]]))

        supervisor.set_next_code_file(editor_launch_file, sticky_on_reload=False, reload_on_error=True,
                                      working_directory="/".join(editor_launch_file.split("/")[:-1]))
        supervisor.reload()<|MERGE_RESOLUTION|>--- conflicted
+++ resolved
@@ -52,17 +52,6 @@
     print(f"launching: {next_code_file}")
     supervisor.reload()
 
-<<<<<<< HEAD
-request_display_config(720, 400)
-=======
-# read environment variables
-color_palette = {
-    "bg":     os.getenv("FRUIT_JAM_OS_BG",     0x222222),
-    "fg":     os.getenv("FRUIT_JAM_OS_FG",     0xffffff),
-    "accent": os.getenv("FRUIT_JAM_OS_ACCENT", 0x008800),
-    "arrow":  os.getenv("FRUIT_JAM_OS_ARROW"),
-}
-
 if (width_config := os.getenv("CIRCUITPY_DISPLAY_WIDTH")) is not None:
     if width_config not in [x[0] for x in VALID_DISPLAY_SIZES]:
         raise ValueError(f"Invalid display size. Must be one of: {VALID_DISPLAY_SIZES}")
@@ -72,7 +61,6 @@
 else:
     display_size = (720, 400)
 request_display_config(*display_size)
->>>>>>> a69d6c87
 display = supervisor.runtime.display
 
 scale = 1
@@ -292,14 +280,9 @@
         cell_group.append(icon_tg)
 
     icon_tg.x = cell_width // 2 - icon_tg.tile_width // 2
-<<<<<<< HEAD
-    title_txt = TextBox(font, text=app["title"], width=WIDTH // config["width"], height=18,
+    title_txt = TextBox(font, text=app["title"], width=cell_width, height=18,
                         align=TextBox.ALIGN_CENTER, color=int(launcher_config["palette"].get("fg", "0xffffff"), 16))
-=======
-    title_txt = TextBox(font, text=app["title"], width=cell_width, height=18,
-                        align=TextBox.ALIGN_CENTER, color=color_palette["fg"])
     icon_tg.y = (cell_height - icon_tg.tile_height - title_txt.height) // 2
->>>>>>> a69d6c87
     cell_group.append(title_txt)
     title_txt.anchor_point = (0, 0)
     title_txt.anchored_position = (0, icon_tg.y + icon_tg.tile_height)
@@ -319,13 +302,8 @@
         icon_tg.pixel_shader = icon_palette
 
     icon_tg.x = cell_width // 2 - icon_tg.tile_width // 2
-<<<<<<< HEAD
-    # title_txt = TextBox(font, text=app["title"], width=WIDTH // config["width"], height=18,
+    # title_txt = TextBox(font, text=app["title"], width=cell_width, height=18,
     #                     align=TextBox.ALIGN_CENTER, color=int(launcher_config["palette"].get("fg", "0xffffff"), 16))
-=======
-    # title_txt = TextBox(font, text=app["title"], width=cell_width, height=18,
-    #                     align=TextBox.ALIGN_CENTER, color=color_palette["fg"])
->>>>>>> a69d6c87
     # cell_group.append(title_txt)
     title_txt = cell_group[1]
     title_txt.text = app["title"]
@@ -374,11 +352,7 @@
         print(f"{grid_index} | {grid_index % config["width"], grid_index // config["width"]}")
 
 
-<<<<<<< HEAD
-page_txt = Label(terminalio.FONT, text="", scale=2, color=int(launcher_config["palette"].get("fg", "0xffffff"), 16))
-=======
-page_txt = Label(terminalio.FONT, text="", scale=scale, color=color_palette["fg"])
->>>>>>> a69d6c87
+page_txt = Label(terminalio.FONT, text="", scale=scale, color=int(launcher_config["palette"].get("fg", "0xffffff"), 16))
 page_txt.anchor_point = (1.0, 1.0)
 page_txt.anchored_position = (display.width - 2, display.height - 2)
 main_group.append(page_txt)
@@ -390,13 +364,8 @@
 left_palette.make_transparent(0)
 right_bmp, right_palette = adafruit_imageload.load("launcher_assets/arrow_right.bmp")
 right_palette.make_transparent(0)
-<<<<<<< HEAD
 if "arrow" in launcher_config["palette"]:
     left_palette[2] = right_palette[2] = int(launcher_config["palette"].get("arrow"), 16)
-=======
-if color_palette["arrow"] is not None:
-    left_palette[2] = right_palette[2] = color_palette["arrow"]
->>>>>>> a69d6c87
 
 left_tg = AnchoredTileGrid(bitmap=left_bmp, pixel_shader=left_palette)
 left_tg.anchor_point = (0, 0.5)
