# SPDX-FileCopyrightText: 2025 Tim Cocks for Adafruit Industries
# SPDX-License-Identifier: MIT

"""
Fruit Jam OS Launcher
"""
import array
import atexit
import json
import math
import displayio
import os
import supervisor
import sys
import terminalio
import usb

import adafruit_pathlib as pathlib
from adafruit_bitmap_font import bitmap_font
from adafruit_display_text.text_box import TextBox
from adafruit_display_text.bitmap_label import Label
from adafruit_displayio_layout.layouts.grid_layout import GridLayout
from adafruit_anchored_tilegrid import AnchoredTileGrid
import adafruit_imageload
import adafruit_usb_host_descriptors
from adafruit_anchored_group import AnchoredGroup
from adafruit_fruitjam.peripherals import request_display_config, VALID_DISPLAY_SIZES
from adafruit_argv_file import read_argv, write_argv

"""
desktop launcher code.py arguments

  0: next code files
1-N: args to pass to next code file

"""

args = read_argv(__file__)
if args is not None and len(args) > 0:
    next_code_file = None
    remaining_args = None
    if len(args) > 0:
        next_code_file = args[0]
    if len(args) > 1:
        remaining_args = args[1:]

    if remaining_args is not None:
        write_argv(next_code_file, remaining_args)

    next_code_file = next_code_file
    supervisor.set_next_code_file(next_code_file, sticky_on_reload=False, reload_on_error=True,
                                  working_directory="/".join(next_code_file.split("/")[:-1]))
    print(f"launching: {next_code_file}")
    supervisor.reload()

<<<<<<< HEAD
=======
# read environment variables
color_palette = {
    "bg":     os.getenv("FRUIT_JAM_OS_BG",     0x222222),
    "fg":     os.getenv("FRUIT_JAM_OS_FG",     0xffffff),
    "accent": os.getenv("FRUIT_JAM_OS_ACCENT", 0x008800),
    "arrow":  os.getenv("FRUIT_JAM_OS_ARROW",  -1),
}

request_display_config(720, 400)
>>>>>>> 2de41732
display = supervisor.runtime.display
if display is None:
    width_config = os.getenv("CIRCUITPY_DISPLAY_WIDTH")
    if width_config is None:
        request_display_config(720, 400)
    elif width_config in [x[0] for x in VALID_DISPLAY_SIZES]:
        for display_size in VALID_DISPLAY_SIZES:
            if display_size[0] == width_config:
                request_display_config(*display_size)
                break
    else:
        raise ValueError(f"Invalid display size. Must be one of: {VALID_DISPLAY_SIZES}")

scale = 1
if display.width > 360:
    scale = 2

font_file = "/fonts/terminal.lvfontbin"
font = bitmap_font.load_font(font_file)
scaled_group = displayio.Group(scale=scale)

main_group = displayio.Group()
main_group.append(scaled_group)

display.root_group = main_group

background_bmp = displayio.Bitmap(display.width, display.height, 1)
bg_palette = displayio.Palette(1)
bg_palette[0] = color_palette["bg"]
bg_tg = displayio.TileGrid(bitmap=background_bmp, pixel_shader=bg_palette)
scaled_group.append(bg_tg)

# load the mouse cursor bitmap
mouse_bmp = displayio.OnDiskBitmap("launcher_assets/mouse_cursor.bmp")

# make the background pink pixels transparent
mouse_bmp.pixel_shader.make_transparent(0)

# create a TileGrid for the mouse, using its bitmap and pixel_shader
mouse_tg = displayio.TileGrid(mouse_bmp, pixel_shader=mouse_bmp.pixel_shader)

# move it to the center of the display
mouse_tg.x = display.width // (2 * scale)
mouse_tg.y = display.height // (2 * scale)
# 046d:c52f

launcher_config = {}
if pathlib.Path("launcher.conf.json").exists():
    with open("launcher.conf.json", "r") as f:
        launcher_config = json.load(f)

# mouse = usb.core.find(idVendor=0x046d, idProduct=0xc52f)

DIR_IN = 0x80
mouse_interface_index, mouse_endpoint_address = None, None
mouse = None
mouse_was_attached = None

if "use_mouse" in launcher_config and launcher_config["use_mouse"]:

    # scan for connected USB device and loop over any found
    print("scanning usb")
    for device in usb.core.find(find_all=True):
        # print device info
        print(f"{device.idVendor:04x}:{device.idProduct:04x}")
        print(device.manufacturer, device.product)
        print()
        config_descriptor = adafruit_usb_host_descriptors.get_configuration_descriptor(
            device, 0
        )
        print(config_descriptor)

        _possible_interface_index, _possible_endpoint_address = adafruit_usb_host_descriptors.find_boot_mouse_endpoint(device)
        if _possible_interface_index is not None and _possible_endpoint_address is not None:
            mouse = device
            mouse_interface_index = _possible_interface_index
            mouse_endpoint_address = _possible_endpoint_address
            print(f"mouse interface: {mouse_interface_index} endpoint_address: {hex(mouse_endpoint_address)}")

    mouse_was_attached = None
    if mouse is not None:
        # detach the kernel driver if needed
        if mouse.is_kernel_driver_active(0):
            mouse_was_attached = True
            mouse.detach_kernel_driver(0)
        else:
            mouse_was_attached = False

        # set configuration on the mouse so we can use it
        mouse.set_configuration()

    mouse_buf = array.array("b", [0] * 8)

WIDTH = int(280 / 360 * display.width // scale)
HEIGHT = int(182 / 200 * display.height // scale)

config = {
    "menu_title": "Launcher Menu",
    "width": 3,
    "height": 2,
    "apps": [
        {
            "title": "🐍Snake🐍",
            "icon": "icon_snake.bmp",
            "file": "code_snake_game.py"
        },
        {
            "title": "Nyan😺Flap",
            "icon": "icon_flappynyan.bmp",
            "file": "code_flappy_nyan.py"
        },
        {
            "title": "Memory🧠",
            "icon": "icon_memory.bmp",
            "file": "code_memory.py"
        },
        {
            "title": "Matrix",
            "icon": "/apps/matrix/icon.bmp",
            "file": "/apps/matrix/code.py"
        },
        {
            "title": "Breakout",
            "icon": "icon_breakout.bmp",
            "file": "code_breakout.py"
        },
        {
            "title": "Paint🖌️",
            "icon": "icon_paint.bmp",
        }

    ]
}

cell_width = WIDTH // config["width"]
cell_height = HEIGHT // config["height"]

default_icon_bmp, default_icon_palette = adafruit_imageload.load("launcher_assets/default_icon.bmp")
default_icon_palette.make_transparent(0)
menu_grid = GridLayout(x=(display.width // scale - WIDTH) // 2,
                       y=(display.height // scale - HEIGHT) // 2,
                       width=WIDTH, height=HEIGHT, grid_size=(config["width"], config["height"]),
                       divider_lines=False)
scaled_group.append(menu_grid)

menu_title_txt = Label(font, text="Fruit Jam OS", color=color_palette["fg"])
menu_title_txt.anchor_point = (0.5, 0.5)
menu_title_txt.anchored_position = (display.width // (2 * scale), 2)
scaled_group.append(menu_title_txt)

app_titles = []
apps = []
app_path = pathlib.Path("/apps")
i = 0

pages = [{}]

cur_file_index = 0

for path in app_path.iterdir():
    print(path)

    code_file = path / "code.py"
    if not code_file.exists():
        continue

    metadata_file = path / "metadata.json"
    if not metadata_file.exists():
        metadata_file = None
        metadata = None
    if metadata_file is not None:
        with open(metadata_file.absolute(), "r") as f:
            metadata = json.load(f)

    if metadata is not None and "icon" in metadata:
        icon_file = path / metadata["icon"]
    else:
        icon_file = path / "icon.bmp"

    if not icon_file.exists():
        icon_file = None

    if metadata is not None and "title" in metadata:
        title = metadata["title"]
    else:
        title = path.name

    apps.append({
        "title": title,
        "icon": str(icon_file.absolute()) if icon_file is not None else None,
        "file": str(code_file.absolute()),
        "dir": path
    })

    i += 1

print("launcher config", launcher_config)
if "favorites" in launcher_config:

    for favorite_app in reversed(launcher_config["favorites"]):
        print("checking favorite", favorite_app)
        for app in apps:
            print(f"checking app: {app["dir"]}")
            if app["dir"] == f"/apps/{favorite_app}":
                apps.remove(app)
                apps.insert(0, app)


def reuse_cell(grid_coords):
    try:
        cell_group = menu_grid.get_content(grid_coords)
        return cell_group
    except KeyError:
        return None


def _create_cell_group(app):
    cell_group = AnchoredGroup()

    if app["icon"] is None:
        icon_tg = displayio.TileGrid(bitmap=default_icon_bmp, pixel_shader=default_icon_palette)
        cell_group.append(icon_tg)
    else:
        icon_bmp, icon_palette = adafruit_imageload.load(app["icon"])
        icon_tg = displayio.TileGrid(bitmap=icon_bmp, pixel_shader=icon_palette)
        cell_group.append(icon_tg)

    icon_tg.x = cell_width // 2 - icon_tg.tile_width // 2
<<<<<<< HEAD
    title_txt = TextBox(font, text=app["title"], width=cell_width, height=18,
                        align=TextBox.ALIGN_CENTER)
    icon_tg.y = (cell_height - icon_tg.tile_height - title_txt.height) // 2
=======
    title_txt = TextBox(font, text=app["title"], width=WIDTH // config["width"], height=18,
                        align=TextBox.ALIGN_CENTER, color=color_palette["fg"])
>>>>>>> 2de41732
    cell_group.append(title_txt)
    title_txt.anchor_point = (0, 0)
    title_txt.anchored_position = (0, icon_tg.y + icon_tg.tile_height)
    return cell_group


def _reuse_cell_group(app, cell_group):
    _unhide_cell_group(cell_group)
    if app["icon"] is None:
        icon_tg = cell_group[0]
        icon_tg.bitmap = default_icon_bmp
        icon_tg.pixel_shader = default_icon_palette
    else:
        icon_bmp, icon_palette = adafruit_imageload.load(app["icon"])
        icon_tg = cell_group[0]
        icon_tg.bitmap = icon_bmp
        icon_tg.pixel_shader = icon_palette

    icon_tg.x = cell_width // 2 - icon_tg.tile_width // 2
<<<<<<< HEAD
    # title_txt = TextBox(font, text=app["title"], width=cell_width, height=18,
    #                     align=TextBox.ALIGN_CENTER)
=======
    # title_txt = TextBox(font, text=app["title"], width=WIDTH // config["width"], height=18,
    #                     align=TextBox.ALIGN_CENTER, color=color_palette["fg"])
>>>>>>> 2de41732
    # cell_group.append(title_txt)
    title_txt = cell_group[1]
    title_txt.text = app["title"]
    # title_txt.anchor_point = (0, 0)
    # title_txt.anchored_position = (0, icon_tg.y + icon_tg.tile_height)


def _hide_cell_group(cell_group):
    # hide the tilegrid
    cell_group[0].hidden = True
    # set the title to blank space
    cell_group[1].text = "      "


def _unhide_cell_group(cell_group):
    # show tilegrid
    cell_group[0].hidden = False


def display_page(page_index):
    max_pages = math.ceil(len(apps) / 6)
    page_txt.text = f"{page_index + 1}/{max_pages}"

    for grid_index in range(6):
        grid_pos = (grid_index % config["width"], grid_index // config["width"])
        try:
            cur_app = apps[grid_index + (page_index * 6)]
        except IndexError:
            try:
                cell_group = menu_grid.get_content(grid_pos)
                _hide_cell_group(cell_group)
            except KeyError:
                pass

            # skip to the next for loop iteration
            continue

        try:
            cell_group = menu_grid.get_content(grid_pos)
            _reuse_cell_group(cur_app, cell_group)
        except KeyError:
            cell_group = _create_cell_group(cur_app)
            menu_grid.add_content(cell_group, grid_position=grid_pos, cell_size=(1, 1))

        # app_titles.append(title_txt)
        print(f"{grid_index} | {grid_index % config["width"], grid_index // config["width"]}")


page_txt = Label(terminalio.FONT, text="", scale=2, color=color_palette["fg"])
page_txt.anchor_point = (1.0, 1.0)
page_txt.anchored_position = (display.width - 2, display.height - 2)
main_group.append(page_txt)

cur_page = 0
display_page(cur_page)

left_bmp, left_palette = adafruit_imageload.load("launcher_assets/arrow_left.bmp")
left_palette.make_transparent(0)
right_bmp, right_palette = adafruit_imageload.load("launcher_assets/arrow_right.bmp")
right_palette.make_transparent(0)
if color_palette["arrow"] >= 0:
    left_palette[2] = right_palette[2] = color_palette["arrow"]

left_tg = AnchoredTileGrid(bitmap=left_bmp, pixel_shader=left_palette)
left_tg.anchor_point = (0, 0.5)
left_tg.anchored_position = (4, (display.height // 2 // scale) - 2)

right_tg = AnchoredTileGrid(bitmap=right_bmp, pixel_shader=right_palette)
right_tg.anchor_point = (1.0, 0.5)
right_tg.anchored_position = ((display.width // scale) - 4, (display.height // 2 // scale) - 2)
original_arrow_btn_color = left_palette[2]

scaled_group.append(left_tg)
scaled_group.append(right_tg)

if len(apps) <= 6:
    right_tg.hidden = True
    left_tg.hidden = True

if mouse:
    scaled_group.append(mouse_tg)


help_txt = Label(terminalio.FONT, text="[Arrow]: Move\n[E]:     Edit\n[Enter]:  Run\n[1-9]:   Page",
                 color=color_palette["fg"])
# help_txt = TextBox(terminalio.FONT, width=88, height=30, align=TextBox.ALIGN_RIGHT, background_color=color_palette["accent"], text="[E]: Edit\n[Enter]:  Run")
help_txt.anchor_point = (0, 0)

help_txt.anchored_position = (2, 2)
# help_txt.anchored_position = (display.width - 89, 1)

print(help_txt.bounding_box)
main_group.append(help_txt)


def atexit_callback():
    """
    re-attach USB devices to kernel if needed.
    :return:
    """
    print("inside atexit callback")
    if mouse_was_attached and not mouse.is_kernel_driver_active(0):
        mouse.attach_kernel_driver(0)


atexit.register(atexit_callback)

selected = None


def change_selected(new_selected):
    global selected
    # tuple means an item in the grid is selected
    if isinstance(selected, tuple):
        menu_grid.get_content(selected)[1].background_color = None

    # TileGrid means arrow is selected
    elif isinstance(selected, AnchoredTileGrid):
        selected.pixel_shader[2] = original_arrow_btn_color

    # tuple means an item in the grid is selected
    if isinstance(new_selected, tuple):
        menu_grid.get_content(new_selected)[1].background_color = color_palette["accent"]
    # TileGrid means arrow is selected
    elif isinstance(new_selected, AnchoredTileGrid):
        new_selected.pixel_shader[2] = color_palette["accent"]
    selected = new_selected


change_selected((0, 0))

def page_right():
    global cur_page
    if cur_page < math.ceil(len(apps) / 6) - 1:
        cur_page += 1
        display_page(cur_page)

def page_left():
    global cur_page
    if cur_page > 0:
        cur_page -= 1
        display_page(cur_page)


def handle_key_press(key):
    global index, editor_index, cur_page
    # print(key)
    # up key
    if key == "\x1b[A":
        if isinstance(selected, tuple):
            change_selected((selected[0], (selected[1] - 1) % 2))
        elif selected is left_tg:
            change_selected((0, 0))
        elif selected is right_tg:
            change_selected((2, 0))


    # down key
    elif key == "\x1b[B":
        if isinstance(selected, tuple):
            change_selected((selected[0], (selected[1] + 1) % 2))
        elif selected is left_tg:
            change_selected((0, 1))
        elif selected is right_tg:
            change_selected((2, 1))
        # selected = min(len(config["apps"]) - 1, selected + 1)

    # left key
    elif key == "\x1b[D":
        if isinstance(selected, tuple):
            if selected[0] >= 1:
                change_selected((selected[0] - 1, selected[1]))
            elif not left_tg.hidden:
                change_selected(left_tg)
            else:
                change_selected(((selected[0] - 1) % 3, selected[1]))
        elif selected is left_tg:
            change_selected(right_tg)
        elif selected is right_tg:
            change_selected((2, 0))

    # right key
    elif key == "\x1b[C":
        if isinstance(selected, tuple):
            if selected[0] <= 1:
                change_selected((selected[0] + 1, selected[1]))
            elif not right_tg.hidden:
                change_selected(right_tg)
            else:
                change_selected(((selected[0] + 1) % 3, selected[1]))
        elif selected is left_tg:
            change_selected((0, 0))
        elif selected is right_tg:
            change_selected(left_tg)

    elif key == "\n":
        if isinstance(selected, tuple):
            index = (selected[1] * 3 + selected[0]) + (cur_page * 6)
            if index >= len(apps):
                index = None
            print("go!")
        elif selected is left_tg:
            page_left()
        elif selected is right_tg:
            page_right()
    elif key == "e":
        if isinstance(selected, tuple):
            editor_index = (selected[1] * 3 + selected[0]) + (cur_page * 6)
            if editor_index >= len(apps):
                editor_index = None

            print("go!")
    elif key in "123456789":
        if key != "9":
            requested_page = int(key)
            max_page = math.ceil(len(apps) / 6)
            if requested_page <= max_page:
                cur_page = requested_page - 1
                display_page(requested_page-1)
        else:  # key == 9
            max_page = math.ceil(len(apps) / 6)
            cur_page = max_page - 1
            display_page(max_page - 1)
    else:
        print(f"unhandled key: {repr(key)}")


print(f"apps: {apps}")
print(mouse_interface_index, mouse_endpoint_address)
while True:
    index = None
    editor_index = None

    available = supervisor.runtime.serial_bytes_available
    if available:
        c = sys.stdin.read(available)
        print(repr(c))
        # app_titles[selected].background_color = None

        handle_key_press(c)
        print("selected", selected)
        # app_titles[selected].background_color = color_palette["accent"]

    if mouse:
        try:
            # attempt to read data from the mouse
            # 10ms timeout, so we don't block long if there
            # is no data
            count = mouse.read(mouse_endpoint_address, mouse_buf, timeout=20)
        except usb.core.USBTimeoutError:
            # skip the rest of the loop if there is no data
            count = 0

        # update the mouse tilegrid x and y coordinates
        # based on the delta values read from the mouse
        if count > 0:
            mouse_tg.x = max(0, min((display.width // scale) - 1, mouse_tg.x + mouse_buf[1]))
            mouse_tg.y = max(0, min((display.height // scale) - 1, mouse_tg.y + mouse_buf[2]))

            if mouse_buf[0] & (1 << 0) != 0:
                print("left click")
                clicked_cell = menu_grid.which_cell_contains((mouse_tg.x, mouse_tg.y))
                if clicked_cell is not None:
                    index = clicked_cell[1] * config["width"] + clicked_cell[0]

                if right_tg.contains((mouse_tg.x, mouse_tg.y, 0)):
                    page_right()
                if left_tg.contains((mouse_tg.x, mouse_tg.y, 0)):
                    page_left()


    if index is not None:
        print("index", index)
        print(f"selected: {apps[index]}")
        launch_file = apps[index]["file"]
        supervisor.set_next_code_file(launch_file, sticky_on_reload=False, reload_on_error=True,
                                      working_directory="/".join(launch_file.split("/")[:-1]))
        supervisor.reload()
    if editor_index is not None:
        print("editor_index", editor_index)
        print(f"editor selected: {apps[editor_index]}")
        edit_file = apps[editor_index]["file"]

        editor_launch_file = "apps/editor/code.py"
        write_argv(editor_launch_file, [apps[editor_index]["file"]])
        # with open(argv_filename(launch_file), "w") as f:
        #     f.write(json.dumps([apps[editor_index]["file"]]))

        supervisor.set_next_code_file(editor_launch_file, sticky_on_reload=False, reload_on_error=True,
                                      working_directory="/".join(editor_launch_file.split("/")[:-1]))
        supervisor.reload()<|MERGE_RESOLUTION|>--- conflicted
+++ resolved
@@ -53,18 +53,14 @@
     print(f"launching: {next_code_file}")
     supervisor.reload()
 
-<<<<<<< HEAD
-=======
 # read environment variables
 color_palette = {
     "bg":     os.getenv("FRUIT_JAM_OS_BG",     0x222222),
     "fg":     os.getenv("FRUIT_JAM_OS_FG",     0xffffff),
     "accent": os.getenv("FRUIT_JAM_OS_ACCENT", 0x008800),
-    "arrow":  os.getenv("FRUIT_JAM_OS_ARROW",  -1),
+    "arrow":  os.getenv("FRUIT_JAM_OS_ARROW"),
 }
 
-request_display_config(720, 400)
->>>>>>> 2de41732
 display = supervisor.runtime.display
 if display is None:
     width_config = os.getenv("CIRCUITPY_DISPLAY_WIDTH")
@@ -293,14 +289,9 @@
         cell_group.append(icon_tg)
 
     icon_tg.x = cell_width // 2 - icon_tg.tile_width // 2
-<<<<<<< HEAD
     title_txt = TextBox(font, text=app["title"], width=cell_width, height=18,
-                        align=TextBox.ALIGN_CENTER)
+                        align=TextBox.ALIGN_CENTER, color=color_palette["fg"])
     icon_tg.y = (cell_height - icon_tg.tile_height - title_txt.height) // 2
-=======
-    title_txt = TextBox(font, text=app["title"], width=WIDTH // config["width"], height=18,
-                        align=TextBox.ALIGN_CENTER, color=color_palette["fg"])
->>>>>>> 2de41732
     cell_group.append(title_txt)
     title_txt.anchor_point = (0, 0)
     title_txt.anchored_position = (0, icon_tg.y + icon_tg.tile_height)
@@ -320,13 +311,8 @@
         icon_tg.pixel_shader = icon_palette
 
     icon_tg.x = cell_width // 2 - icon_tg.tile_width // 2
-<<<<<<< HEAD
     # title_txt = TextBox(font, text=app["title"], width=cell_width, height=18,
-    #                     align=TextBox.ALIGN_CENTER)
-=======
-    # title_txt = TextBox(font, text=app["title"], width=WIDTH // config["width"], height=18,
     #                     align=TextBox.ALIGN_CENTER, color=color_palette["fg"])
->>>>>>> 2de41732
     # cell_group.append(title_txt)
     title_txt = cell_group[1]
     title_txt.text = app["title"]
@@ -387,7 +373,7 @@
 left_palette.make_transparent(0)
 right_bmp, right_palette = adafruit_imageload.load("launcher_assets/arrow_right.bmp")
 right_palette.make_transparent(0)
-if color_palette["arrow"] >= 0:
+if color_palette["arrow"] is not None:
     left_palette[2] = right_palette[2] = color_palette["arrow"]
 
 left_tg = AnchoredTileGrid(bitmap=left_bmp, pixel_shader=left_palette)
